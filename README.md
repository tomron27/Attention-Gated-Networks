--- conflicted
+++ resolved
@@ -6,26 +6,19 @@
     <img src="https://www.doc.ic.ac.uk/~oo2113/img/Attention-Gated-Sononet.png" width="640"> <br />
     <em> The schematics of the proposed Attention-Gated Sononet</em>
 </p>
-  
+
 <p align="center">
     <img src="https://www.doc.ic.ac.uk/~oo2113/img/attention_gate.png" width="640"> <br />
     <em> The schematics of the proposed additive attention gate</em>
 </p>
-  
+
 ### References:
 
 1) "Attention-Gated Networks for Improving Ultrasound Scan Plane Detection" <br />
 https://openreview.net/pdf?id=BJtn7-3sM
 
-<<<<<<< HEAD
+2) "Attention U-Net: Learning Where to Look for the Pancreas" <br />
+https://openreview.net/pdf?id=Skft7cijM
+
 ### Installation
 pip install --process-dependency-links -e .
-=======
-2) "Attention U-Net: Learning Where to Look for the Pancreas" <br />
-https://openreview.net/pdf?id=Skft7cijM
->>>>>>> 531ef6d8
-
-### Dependencies 
-
-Torchsample (torch tensor based transformations) <br />
-https://github.com/ozan-oktay/torchsample